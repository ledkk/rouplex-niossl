--- conflicted
+++ resolved
@@ -7,19 +7,11 @@
     <parent>
         <groupId>org.rouplex</groupId>
         <artifactId>rouplex-niossl-parent</artifactId>
-<<<<<<< HEAD
-        <version>1.1</version>
-    </parent>
-
-    <artifactId>rouplex-niossl</artifactId>
-    <version>1.7.1</version>
-=======
         <version>1.0.2-SNAPSHOT</version>
     </parent>
 
     <artifactId>rouplex-niossl</artifactId>
     <version>${jdk}.2-SNAPSHOT</version>
->>>>>>> 9e8d7334
     <packaging>jar</packaging>
 
     <name>Java SSL Socket Channels for Jdk1.7</name>
