--- conflicted
+++ resolved
@@ -6,11 +6,7 @@
 
     <groupId>org.rouplex</groupId>
     <artifactId>rouplex-niossl-parent</artifactId>
-<<<<<<< HEAD
-    <version>1.1</version>
-=======
     <version>1.0.1-SNAPSHOT</version>
->>>>>>> 54a0cb8d
     <packaging>pom</packaging>
 
     <name>Java SSL Socket Channels</name>
